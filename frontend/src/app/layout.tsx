<<<<<<< HEAD
import Loader from "@/components/Loader";
import type { Metadata } from "next";
=======
import type { Metadata, Viewport } from "next";
>>>>>>> 6a8b24c0
import { Geist, Geist_Mono } from "next/font/google";
import { Playfair_Display } from 'next/font/google';
import "./globals.css";

const playfair = Playfair_Display({
  subsets: ['latin'],
  weight: ['400', '700'],
});

const geistSans = Geist({
  variable: "--font-geist-sans",
  subsets: ["latin"],
});

const geistMono = Geist_Mono({
  variable: "--font-geist-mono",
  subsets: ["latin"],
});

export const metadata: Metadata = {
  title: "Legal Document Analyzer",
  description: "Analyze legal documents for clause severity, predatory nature, and exposure levels",
  manifest: "/manifest.json",
  appleWebApp: {
    capable: true,
    statusBarStyle: "default",
    title: "Legal Document Analyzer",
  },
  formatDetection: {
    telephone: false,
  },
  openGraph: {
    type: "website",
    siteName: "Legal Document Analyzer",
    title: "Legal Document Analyzer",
    description: "Analyze legal documents for clause severity, predatory nature, and exposure levels",
  },
  twitter: {
    card: "summary",
    title: "Legal Document Analyzer",
    description: "Analyze legal documents for clause severity, predatory nature, and exposure levels",
  },
};

export const viewport: Viewport = {
  themeColor: "#4F46E5",
};

export default function RootLayout({
  children,
}: Readonly<{
  children: React.ReactNode;
}>) {
  return (
    <html lang="en">
      <head>
        <meta name="viewport" content="width=device-width, initial-scale=1, viewport-fit=cover" />
        <meta name="description" content="Analyze legal documents for clause severity, predatory nature, and exposure levels" />
        <meta name="mobile-web-app-capable" content="yes" />
        <meta name="apple-mobile-web-app-title" content="Legal Document Analyzer" />
        <meta name="theme-color" content="#4F46E5" />
        <link rel="manifest" href="/manifest.json" />
        <link rel="apple-touch-icon" href="/icon-512x512.png" />
        <link rel="icon" href="/favicon.ico" />
      </head>
      <body
        className={`${geistSans.variable} ${geistMono.variable} ${playfair.className} antialiased`}
      >
        {/* Global loader overlay */}
        <Loader />
        {children}
      </body>
    </html>
  );
}<|MERGE_RESOLUTION|>--- conflicted
+++ resolved
@@ -1,9 +1,3 @@
-<<<<<<< HEAD
-import Loader from "@/components/Loader";
-import type { Metadata } from "next";
-=======
-import type { Metadata, Viewport } from "next";
->>>>>>> 6a8b24c0
 import { Geist, Geist_Mono } from "next/font/google";
 import { Playfair_Display } from 'next/font/google';
 import "./globals.css";
